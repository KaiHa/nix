{ nix ? builtins.fetchGit ./.
, nixpkgs ? builtins.fetchTarball https://github.com/NixOS/nixpkgs-channels/archive/nixos-19.03.tar.gz
, officialRelease ? false
, systems ? [ "x86_64-linux" "i686-linux" "x86_64-darwin" "aarch64-linux" ]
}:

let

  pkgs = import nixpkgs { system = builtins.currentSystem or "x86_64-linux"; };

  jobs = rec {


    tarball =
      with pkgs;

      with import ./release-common.nix { inherit pkgs; };

      releaseTools.sourceTarball {
        name = "nix-tarball";
        version = builtins.readFile ./.version;
        versionSuffix = if officialRelease then "" else "pre${toString nix.revCount}_${nix.shortRev}";
        src = nix;
        inherit officialRelease;

        buildInputs = tarballDeps ++ buildDeps;

        configureFlags = "--enable-gc";

        postUnpack = ''
          (cd $sourceRoot && find . -type f) | cut -c3- > $sourceRoot/.dist-files
          cat $sourceRoot/.dist-files
        '';

        preConfigure = ''
          (cd perl ; autoreconf --install --force --verbose)
          # TeX needs a writable font cache.
          export VARTEXFONTS=$TMPDIR/texfonts
        '';

        distPhase =
          ''
            runHook preDist
            make dist
            mkdir -p $out/tarballs
            cp *.tar.* $out/tarballs
          '';

        preDist = ''
          make install docdir=$out/share/doc/nix makefiles=doc/manual/local.mk
          echo "doc manual $out/share/doc/nix/manual" >> $out/nix-support/hydra-build-products
        '';
      };


    build = pkgs.lib.genAttrs systems (system:

      let pkgs = import nixpkgs { inherit system; }; in

      with pkgs;

      with import ./release-common.nix { inherit pkgs; };

      releaseTools.nixBuild {
        name = "nix";
        src = tarball;

        buildInputs = buildDeps;

        preConfigure =
          # Copy libboost_context so we don't get all of Boost in our closure.
          # https://github.com/NixOS/nixpkgs/issues/45462
          ''
            mkdir -p $out/lib
            cp -pd ${boost}/lib/{libboost_context*,libboost_thread*,libboost_system*} $out/lib
            rm -f $out/lib/*.a
            ${lib.optionalString stdenv.isLinux ''
              chmod u+w $out/lib/*.so.*
              patchelf --set-rpath $out/lib:${stdenv.cc.cc.lib}/lib $out/lib/libboost_thread.so.*
            ''}
          '';

        configureFlags = configureFlags ++
          [ "--sysconfdir=/etc" ];

        enableParallelBuilding = true;

        makeFlags = "profiledir=$(out)/etc/profile.d";

        installFlags = "sysconfdir=$(out)/etc";

        doInstallCheck = true;
        installCheckFlags = "sysconfdir=$(out)/etc";
      });


    perlBindings = pkgs.lib.genAttrs systems (system:

      let pkgs = import nixpkgs { inherit system; }; in with pkgs;

      releaseTools.nixBuild {
        name = "nix-perl";
        src = tarball;

        buildInputs =
          [ jobs.build.${system} curl bzip2 xz pkgconfig pkgs.perl boost ]
          ++ lib.optional (stdenv.isLinux || stdenv.isDarwin) libsodium;

        configureFlags = ''
          --with-dbi=${perlPackages.DBI}/${pkgs.perl.libPrefix}
          --with-dbd-sqlite=${perlPackages.DBDSQLite}/${pkgs.perl.libPrefix}
        '';

        enableParallelBuilding = true;

        postUnpack = "sourceRoot=$sourceRoot/perl";
      });


    binaryTarball = pkgs.lib.genAttrs systems (system:

      with import nixpkgs { inherit system; };

      let
        toplevel = builtins.getAttr system jobs.build;
        version = toplevel.src.version;
        installerClosureInfo = closureInfo { rootPaths = [ toplevel cacert ]; };
      in

      runCommand "nix-binary-tarball-${version}"
        { nativeBuildInputs = lib.optional (system != "aarch64-linux") shellcheck;
          meta.description = "Distribution-independent Nix bootstrap binaries for ${system}";
        }
        ''
          cp ${installerClosureInfo}/registration $TMPDIR/reginfo
          substitute ${./scripts/install-nix-from-closure.sh} $TMPDIR/install \
            --subst-var-by nix ${toplevel} \
            --subst-var-by cacert ${cacert}

          substitute ${./scripts/install-darwin-multi-user.sh} $TMPDIR/install-darwin-multi-user.sh \
            --subst-var-by nix ${toplevel} \
            --subst-var-by cacert ${cacert}
          substitute ${./scripts/install-systemd-multi-user.sh} $TMPDIR/install-systemd-multi-user.sh \
            --subst-var-by nix ${toplevel} \
            --subst-var-by cacert ${cacert}
          substitute ${./scripts/install-multi-user.sh} $TMPDIR/install-multi-user \
            --subst-var-by nix ${toplevel} \
            --subst-var-by cacert ${cacert}

          if type -p shellcheck; then
            # SC1090: Don't worry about not being able to find
            #         $nix/etc/profile.d/nix.sh
            shellcheck --exclude SC1090 $TMPDIR/install
            shellcheck $TMPDIR/install-darwin-multi-user.sh
            shellcheck $TMPDIR/install-systemd-multi-user.sh

            # SC1091: Don't panic about not being able to source
            #         /etc/profile
            # SC2002: Ignore "useless cat" "error", when loading
            #         .reginfo, as the cat is a much cleaner
            #         implementation, even though it is "useless"
            # SC2116: Allow ROOT_HOME=$(echo ~root) for resolving
            #         root's home directory
            shellcheck --external-sources \
              --exclude SC1091,SC2002,SC2116 $TMPDIR/install-multi-user
          fi

          chmod +x $TMPDIR/install
          chmod +x $TMPDIR/install-darwin-multi-user.sh
          chmod +x $TMPDIR/install-systemd-multi-user.sh
          chmod +x $TMPDIR/install-multi-user
          dir=nix-${version}-${system}
          fn=$out/$dir.tar.xz
          mkdir -p $out/nix-support
          echo "file binary-dist $fn" >> $out/nix-support/hydra-build-products
          tar cvfJ $fn \
            --owner=0 --group=0 --mode=u+rw,uga+r \
            --absolute-names \
            --hard-dereference \
            --transform "s,$TMPDIR/install,$dir/install," \
            --transform "s,$TMPDIR/reginfo,$dir/.reginfo," \
            --transform "s,$NIX_STORE,$dir/store,S" \
            $TMPDIR/install $TMPDIR/install-darwin-multi-user.sh \
            $TMPDIR/install-systemd-multi-user.sh \
            $TMPDIR/install-multi-user $TMPDIR/reginfo \
            $(cat ${installerClosureInfo}/store-paths)
        '');


    coverage =
      with pkgs;

      with import ./release-common.nix { inherit pkgs; };

      releaseTools.coverageAnalysis {
        name = "nix-build";
        src = tarball;

        buildInputs = buildDeps;

        dontInstall = false;

        doInstallCheck = true;

        lcovFilter = [ "*/boost/*" "*-tab.*" "*/nlohmann/*" "*/linenoise/*" ];

        # We call `dot', and even though we just use it to
        # syntax-check generated dot files, it still requires some
        # fonts.  So provide those.
        FONTCONFIG_FILE = texFunctions.fontsConf;
      };


    #rpm_fedora27x86_64 = makeRPM_x86_64 (diskImageFunsFun: diskImageFunsFun.fedora27x86_64) [ ];


    #deb_debian8i386 = makeDeb_i686 (diskImageFuns: diskImageFuns.debian8i386) [ "libsodium-dev" ] [ "libsodium13" ];
    #deb_debian8x86_64 = makeDeb_x86_64 (diskImageFunsFun: diskImageFunsFun.debian8x86_64) [ "libsodium-dev" ] [ "libsodium13" ];

    #deb_ubuntu1710i386 = makeDeb_i686 (diskImageFuns: diskImageFuns.ubuntu1710i386) [ ] [ "libsodium18" ];
    #deb_ubuntu1710x86_64 = makeDeb_x86_64 (diskImageFuns: diskImageFuns.ubuntu1710x86_64) [ ] [ "libsodium18" "libboost-context1.62.0" ];


    # System tests.
    tests.remoteBuilds = (import ./tests/remote-builds.nix rec {
      inherit nixpkgs;
      nix = build.x86_64-linux; system = "x86_64-linux";
    });

    tests.nix-copy-closure = (import ./tests/nix-copy-closure.nix rec {
      inherit nixpkgs;
      nix = build.x86_64-linux; system = "x86_64-linux";
    });

    tests.setuid = pkgs.lib.genAttrs
      ["i686-linux" "x86_64-linux"]
      (system:
        import ./tests/setuid.nix rec {
          inherit nixpkgs;
          nix = build.${system}; inherit system;
        });

    tests.binaryTarball =
      with import nixpkgs { system = "x86_64-linux"; };
      vmTools.runInLinuxImage (runCommand "nix-binary-tarball-test"
        { diskImage = vmTools.diskImages.ubuntu1204x86_64;
        }
        ''
          set -x
          useradd -m alice
          su - alice -c 'tar xf ${binaryTarball.x86_64-linux}/*.tar.*'
          mkdir /dest-nix
          mount -o bind /dest-nix /nix # Provide a writable /nix.
          chown alice /nix
          su - alice -c '_NIX_INSTALLER_TEST=1 ./nix-*/install'
          su - alice -c 'nix-store --verify'
          su - alice -c 'PAGER= nix-store -qR ${build.x86_64-linux}'

          # Check whether 'nix upgrade-nix' works.
          cat > /tmp/paths.nix <<EOF
          {
            x86_64-linux = "${build.x86_64-linux}";
          }
          EOF
          su - alice -c 'nix upgrade-nix -vvv --nix-store-paths-url file:///tmp/paths.nix'
          (! [ -L /home/alice/.profile-1-link ])
          su - alice -c 'PAGER= nix-store -qR ${build.x86_64-linux}'

          mkdir -p $out/nix-support
          touch $out/nix-support/hydra-build-products
          umount /nix
        ''); # */

    tests.evalNixpkgs =
      import (nixpkgs + "/pkgs/top-level/make-tarball.nix") {
        inherit nixpkgs;
        inherit pkgs;
        nix = build.x86_64-linux;
        officialRelease = false;
      };

    tests.evalNixOS =
      pkgs.runCommand "eval-nixos" { buildInputs = [ build.x86_64-linux ]; }
        ''
          export NIX_STATE_DIR=$TMPDIR

          nix-instantiate ${nixpkgs}/nixos/release-combined.nix -A tested --dry-run \
            --arg nixpkgs '{ outPath = ${nixpkgs}; revCount = 123; shortRev = "abcdefgh"; }'

          touch $out
        '';


    installerScript =
      pkgs.runCommand "installer-script"
        { buildInputs = [ build.x86_64-linux ];
        }
        ''
          mkdir -p $out/nix-support

          substitute ${./scripts/install.in} $out/install \
            ${pkgs.lib.concatMapStrings
<<<<<<< HEAD
              (system: "--replace '@binaryTarball_${system}@' $(nix hash-file --base16 --type sha256 ${binaryTarball.${system}}/*.tar.bz2) ")
=======
              (system: "--replace '@binaryTarball_${system}@' $(nix hash-file --base16 --type sha256 ${binaryTarball.${system}}/*.tar.xz) ")
>>>>>>> 22d4ea7a
              [ "x86_64-linux" "i686-linux" "x86_64-darwin" "aarch64-linux" ]
            } \
            --replace '@nixVersion@' ${build.x86_64-linux.src.version}

          echo "file installer $out/install" >> $out/nix-support/hydra-build-products
        '';


    # Aggregate job containing the release-critical jobs.
    release = pkgs.releaseTools.aggregate {
      name = "nix-${tarball.version}";
      meta.description = "Release-critical builds";
      constituents =
        [ tarball
          build.i686-linux
          build.x86_64-darwin
          build.x86_64-linux
          build.aarch64-linux
          binaryTarball.i686-linux
          binaryTarball.x86_64-darwin
          binaryTarball.x86_64-linux
          binaryTarball.aarch64-linux
          tests.remoteBuilds
          tests.nix-copy-closure
          tests.binaryTarball
          tests.evalNixpkgs
          tests.evalNixOS
          installerScript
        ];
    };

  };


  makeRPM_i686 = makeRPM "i686-linux";
  makeRPM_x86_64 = makeRPM "x86_64-linux";

  makeRPM =
    system: diskImageFun: extraPackages:

    with import nixpkgs { inherit system; };

    releaseTools.rpmBuild rec {
      name = "nix-rpm";
      src = jobs.tarball;
      diskImage = (diskImageFun vmTools.diskImageFuns)
        { extraPackages =
            [ "sqlite" "sqlite-devel" "bzip2-devel" "libcurl-devel" "openssl-devel" "xz-devel" "libseccomp-devel" "libsodium-devel" "boost-devel" "bison" "flex" ]
            ++ extraPackages; };
      # At most 2047MB can be simulated in qemu-system-i386
      memSize = 2047;
      meta.schedulingPriority = 50;
      postRPMInstall = "cd /tmp/rpmout/BUILD/nix-* && make installcheck";
      #enableParallelBuilding = true;
    };


  makeDeb_i686 = makeDeb "i686-linux";
  makeDeb_x86_64 = makeDeb "x86_64-linux";

  makeDeb =
    system: diskImageFun: extraPackages: extraDebPackages:

    with import nixpkgs { inherit system; };

    releaseTools.debBuild {
      name = "nix-deb";
      src = jobs.tarball;
      diskImage = (diskImageFun vmTools.diskImageFuns)
        { extraPackages =
            [ "libsqlite3-dev" "libbz2-dev" "libcurl-dev" "libcurl3-nss" "libssl-dev" "liblzma-dev" "libseccomp-dev" "libsodium-dev" "libboost-all-dev" ]
            ++ extraPackages; };
      memSize = 2047;
      meta.schedulingPriority = 50;
      postInstall = "make installcheck";
      configureFlags = "--sysconfdir=/etc";
      debRequires =
        [ "curl" "libsqlite3-0" "libbz2-1.0" "bzip2" "xz-utils" "libssl1.0.0" "liblzma5" "libseccomp2" ]
        ++ extraDebPackages;
      debMaintainer = "Eelco Dolstra <eelco.dolstra@logicblox.com>";
      doInstallCheck = true;
      #enableParallelBuilding = true;
    };


in jobs<|MERGE_RESOLUTION|>--- conflicted
+++ resolved
@@ -300,11 +300,7 @@
 
           substitute ${./scripts/install.in} $out/install \
             ${pkgs.lib.concatMapStrings
-<<<<<<< HEAD
-              (system: "--replace '@binaryTarball_${system}@' $(nix hash-file --base16 --type sha256 ${binaryTarball.${system}}/*.tar.bz2) ")
-=======
               (system: "--replace '@binaryTarball_${system}@' $(nix hash-file --base16 --type sha256 ${binaryTarball.${system}}/*.tar.xz) ")
->>>>>>> 22d4ea7a
               [ "x86_64-linux" "i686-linux" "x86_64-darwin" "aarch64-linux" ]
             } \
             --replace '@nixVersion@' ${build.x86_64-linux.src.version}
