--- conflicted
+++ resolved
@@ -5,15 +5,11 @@
 #include "symbol-table.hh"
 #include "hash.hh"
 
-<<<<<<< HEAD
-typedef union _ATermList * ATermList;
-=======
 #include <map>
 
 #if HAVE_BOEHMGC
 #include <gc/gc_allocator.h>
 #endif
->>>>>>> 4aced7f8
 
 
 namespace nix {
