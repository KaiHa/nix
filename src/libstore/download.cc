#include "download.hh"
#include "util.hh"
#include "globals.hh"
#include "hash.hh"
#include "store-api.hh"
#include "archive.hh"
#include "s3.hh"
#include "compression.hh"
#include "pathlocks.hh"
#include "finally.hh"

#ifdef ENABLE_S3
#include <aws/core/client/ClientConfiguration.h>
#endif

#include <unistd.h>
#include <fcntl.h>

#include <curl/curl.h>

#include <algorithm>
#include <cmath>
#include <cstring>
#include <iostream>
#include <queue>
#include <random>
#include <thread>

using namespace std::string_literals;

namespace nix {

<<<<<<< HEAD
void DownloadError::anchor() {}

double getTime()
{
    struct timeval tv;
    gettimeofday(&tv, 0);
    return tv.tv_sec + (tv.tv_usec / 1000000.0);
}
=======
struct DownloadSettings : Config
{
    Setting<bool> enableHttp2{this, true, "http2",
        "Whether to enable HTTP/2 support."};

    Setting<std::string> userAgentSuffix{this, "", "user-agent-suffix",
        "String appended to the user agent in HTTP requests."};

    Setting<size_t> httpConnections{this, 25, "http-connections",
        "Number of parallel HTTP connections.",
        {"binary-caches-parallel-connections"}};

    Setting<unsigned long> connectTimeout{this, 0, "connect-timeout",
        "Timeout for connecting to servers during downloads. 0 means use curl's builtin default."};
};

static DownloadSettings downloadSettings;

static GlobalConfig::Register r1(&downloadSettings);
>>>>>>> 54b1c596

std::string resolveUri(const std::string & uri)
{
    if (uri.compare(0, 8, "channel:") == 0)
        return "https://nixos.org/channels/" + std::string(uri, 8) + "/nixexprs.tar.xz";
    else
        return uri;
}

ref<std::string> decodeContent(const std::string & encoding, ref<std::string> data)
{
    if (encoding == "")
        return data;
    else if (encoding == "br")
        return decompress(encoding, *data);
    else
        throw Error("unsupported Content-Encoding '%s'", encoding);
}

struct CurlDownloader : public Downloader
{
    CURLM * curlm = 0;

    std::random_device rd;
    std::mt19937 mt19937;

    struct DownloadItem : public std::enable_shared_from_this<DownloadItem>
    {
        CurlDownloader & downloader;
        DownloadRequest request;
        DownloadResult result;
        Activity act;
        bool done = false; // whether either the success or failure function has been called
        Callback<DownloadResult> callback;
        CURL * req = 0;
        bool active = false; // whether the handle has been added to the multi object
        std::string status;

        unsigned int attempt = 0;

        /* Don't start this download until the specified time point
           has been reached. */
        std::chrono::steady_clock::time_point embargo;

        struct curl_slist * requestHeaders = 0;

        std::string encoding;

        DownloadItem(CurlDownloader & downloader,
            const DownloadRequest & request,
            Callback<DownloadResult> callback)
            : downloader(downloader)
            , request(request)
            , act(*logger, lvlTalkative, actDownload,
                fmt(request.data ? "uploading '%s'" : "downloading '%s'", request.uri),
                {request.uri}, request.parentAct)
            , callback(callback)
        {
            if (!request.expectedETag.empty())
                requestHeaders = curl_slist_append(requestHeaders, ("If-None-Match: " + request.expectedETag).c_str());
            if (!request.mimeType.empty())
                requestHeaders = curl_slist_append(requestHeaders, ("Content-Type: " + request.mimeType).c_str());
        }

        ~DownloadItem()
        {
            if (req) {
                if (active)
                    curl_multi_remove_handle(downloader.curlm, req);
                curl_easy_cleanup(req);
            }
            if (requestHeaders) curl_slist_free_all(requestHeaders);
            try {
                if (!done)
                    fail(DownloadError(Interrupted, format("download of '%s' was interrupted") % request.uri));
            } catch (...) {
                ignoreException();
            }
        }

        template<class T>
        void fail(const T & e)
        {
            assert(!done);
            done = true;
            callback.rethrow(std::make_exception_ptr(e));
        }

        size_t writeCallback(void * contents, size_t size, size_t nmemb)
        {
            size_t realSize = size * nmemb;
            if (request.dataCallback)
                request.dataCallback((char *) contents, realSize);
            else
                result.data->append((char *) contents, realSize);
            return realSize;
        }

        static size_t writeCallbackWrapper(void * contents, size_t size, size_t nmemb, void * userp)
        {
            return ((DownloadItem *) userp)->writeCallback(contents, size, nmemb);
        }

        size_t headerCallback(void * contents, size_t size, size_t nmemb)
        {
            size_t realSize = size * nmemb;
            std::string line((char *) contents, realSize);
            printMsg(lvlVomit, format("got header for '%s': %s") % request.uri % trim(line));
            if (line.compare(0, 5, "HTTP/") == 0) { // new response starts
                result.etag = "";
                auto ss = tokenizeString<vector<string>>(line, " ");
                status = ss.size() >= 2 ? ss[1] : "";
                result.data = std::make_shared<std::string>();
                encoding = "";
            } else {
                auto i = line.find(':');
                if (i != string::npos) {
                    string name = toLower(trim(string(line, 0, i)));
                    if (name == "etag") {
                        result.etag = trim(string(line, i + 1));
                        /* Hack to work around a GitHub bug: it sends
                           ETags, but ignores If-None-Match. So if we get
                           the expected ETag on a 200 response, then shut
                           down the connection because we already have the
                           data. */
                        if (result.etag == request.expectedETag && status == "200") {
                            debug(format("shutting down on 200 HTTP response with expected ETag"));
                            return 0;
                        }
                    } else if (name == "content-encoding")
                        encoding = trim(string(line, i + 1));;
                }
            }
            return realSize;
        }

        static size_t headerCallbackWrapper(void * contents, size_t size, size_t nmemb, void * userp)
        {
            return ((DownloadItem *) userp)->headerCallback(contents, size, nmemb);
        }

        int progressCallback(double dltotal, double dlnow)
        {
            try {
              act.progress(dlnow, dltotal);
            } catch (nix::Interrupted &) {
              assert(_isInterrupted);
            }
            return _isInterrupted;
        }

        static int progressCallbackWrapper(void * userp, double dltotal, double dlnow, double ultotal, double ulnow)
        {
            return ((DownloadItem *) userp)->progressCallback(dltotal, dlnow);
        }

        static int debugCallback(CURL * handle, curl_infotype type, char * data, size_t size, void * userptr)
        {
            if (type == CURLINFO_TEXT)
                vomit("curl: %s", chomp(std::string(data, size)));
            return 0;
        }

        size_t readOffset = 0;
        size_t readCallback(char *buffer, size_t size, size_t nitems)
        {
            if (readOffset == request.data->length())
                return 0;
            auto count = std::min(size * nitems, request.data->length() - readOffset);
            assert(count);
            memcpy(buffer, request.data->data() + readOffset, count);
            readOffset += count;
            return count;
        }

        static size_t readCallbackWrapper(char *buffer, size_t size, size_t nitems, void * userp)
        {
            return ((DownloadItem *) userp)->readCallback(buffer, size, nitems);
        }

        long lowSpeedTimeout = 300;

        void init()
        {
            if (!req) req = curl_easy_init();

            curl_easy_reset(req);

            if (verbosity >= lvlVomit) {
                curl_easy_setopt(req, CURLOPT_VERBOSE, 1);
                curl_easy_setopt(req, CURLOPT_DEBUGFUNCTION, DownloadItem::debugCallback);
            }

            curl_easy_setopt(req, CURLOPT_URL, request.uri.c_str());
            curl_easy_setopt(req, CURLOPT_FOLLOWLOCATION, 1L);
            curl_easy_setopt(req, CURLOPT_NOSIGNAL, 1);
            curl_easy_setopt(req, CURLOPT_USERAGENT,
                ("curl/" LIBCURL_VERSION " Nix/" + nixVersion +
                    (downloadSettings.userAgentSuffix != "" ? " " + downloadSettings.userAgentSuffix.get() : "")).c_str());
            #if LIBCURL_VERSION_NUM >= 0x072b00
            curl_easy_setopt(req, CURLOPT_PIPEWAIT, 1);
            #endif
            #if LIBCURL_VERSION_NUM >= 0x072f00
            if (downloadSettings.enableHttp2)
                curl_easy_setopt(req, CURLOPT_HTTP_VERSION, CURL_HTTP_VERSION_2TLS);
            #endif
            curl_easy_setopt(req, CURLOPT_WRITEFUNCTION, DownloadItem::writeCallbackWrapper);
            curl_easy_setopt(req, CURLOPT_WRITEDATA, this);
            curl_easy_setopt(req, CURLOPT_HEADERFUNCTION, DownloadItem::headerCallbackWrapper);
            curl_easy_setopt(req, CURLOPT_HEADERDATA, this);

            curl_easy_setopt(req, CURLOPT_PROGRESSFUNCTION, progressCallbackWrapper);
            curl_easy_setopt(req, CURLOPT_PROGRESSDATA, this);
            curl_easy_setopt(req, CURLOPT_NOPROGRESS, 0);

            curl_easy_setopt(req, CURLOPT_HTTPHEADER, requestHeaders);

            if (request.head)
                curl_easy_setopt(req, CURLOPT_NOBODY, 1);

            if (request.data) {
                curl_easy_setopt(req, CURLOPT_UPLOAD, 1L);
                curl_easy_setopt(req, CURLOPT_READFUNCTION, readCallbackWrapper);
                curl_easy_setopt(req, CURLOPT_READDATA, this);
                curl_easy_setopt(req, CURLOPT_INFILESIZE_LARGE, (curl_off_t) request.data->length());
            }

            if (request.verifyTLS) {
                if (settings.caFile != "")
                    curl_easy_setopt(req, CURLOPT_CAINFO, settings.caFile.c_str());
            } else {
                curl_easy_setopt(req, CURLOPT_SSL_VERIFYPEER, 0);
                curl_easy_setopt(req, CURLOPT_SSL_VERIFYHOST, 0);
            }

            curl_easy_setopt(req, CURLOPT_CONNECTTIMEOUT, downloadSettings.connectTimeout.get());

            curl_easy_setopt(req, CURLOPT_LOW_SPEED_LIMIT, 1L);
            curl_easy_setopt(req, CURLOPT_LOW_SPEED_TIME, lowSpeedTimeout);

            /* If no file exist in the specified path, curl continues to work
               anyway as if netrc support was disabled. */
            curl_easy_setopt(req, CURLOPT_NETRC_FILE, settings.netrcFile.get().c_str());
            curl_easy_setopt(req, CURLOPT_NETRC, CURL_NETRC_OPTIONAL);

            result.data = std::make_shared<std::string>();
        }

        void finish(CURLcode code)
        {
            long httpStatus = 0;
            curl_easy_getinfo(req, CURLINFO_RESPONSE_CODE, &httpStatus);

            char * effectiveUrlCStr;
            curl_easy_getinfo(req, CURLINFO_EFFECTIVE_URL, &effectiveUrlCStr);
            if (effectiveUrlCStr)
                result.effectiveUrl = effectiveUrlCStr;

            debug(format("finished download of '%s'; curl status = %d, HTTP status = %d, body = %d bytes")
                % request.uri % code % httpStatus % (result.data ? result.data->size() : 0));

            if (code == CURLE_WRITE_ERROR && result.etag == request.expectedETag) {
                code = CURLE_OK;
                httpStatus = 304;
            }

            if (code == CURLE_OK &&
                (httpStatus == 200 || httpStatus == 201 || httpStatus == 204 || httpStatus == 304 || httpStatus == 226 /* FTP */ || httpStatus == 0 /* other protocol */))
            {
                result.cached = httpStatus == 304;
                done = true;

                try {
                    if (request.decompress)
                        result.data = decodeContent(encoding, ref<std::string>(result.data));
                    act.progress(result.data->size(), result.data->size());
                    callback(std::move(result));
                } catch (...) {
                    done = true;
                    callback.rethrow();
                }
            } else {
                // We treat most errors as transient, but won't retry when hopeless
                Error err = Transient;

                if (httpStatus == 404 || code == CURLE_FILE_COULDNT_READ_FILE) {
                    // The file is definitely not there
                    err = NotFound;
                } else if (httpStatus == 401 || httpStatus == 403 || httpStatus == 407) {
                    // Don't retry on authentication/authorization failures
                    err = Forbidden;
                } else if (httpStatus >= 400 && httpStatus < 500 && httpStatus != 408) {
                    // Most 4xx errors are client errors and are probably not worth retrying:
                    //   * 408 means the server timed out waiting for us, so we try again
                    err = Misc;
                } else if (httpStatus == 501 || httpStatus == 505 || httpStatus == 511) {
                    // Let's treat most 5xx (server) errors as transient, except for a handful:
                    //   * 501 not implemented
                    //   * 505 http version not supported
                    //   * 511 we're behind a captive portal
                    err = Misc;
                } else {
                    // Don't bother retrying on certain cURL errors either
                    switch (code) {
                        case CURLE_FAILED_INIT:
                        case CURLE_URL_MALFORMAT:
                        case CURLE_NOT_BUILT_IN:
                        case CURLE_REMOTE_ACCESS_DENIED:
                        case CURLE_FILE_COULDNT_READ_FILE:
                        case CURLE_FUNCTION_NOT_FOUND:
                        case CURLE_ABORTED_BY_CALLBACK:
                        case CURLE_BAD_FUNCTION_ARGUMENT:
                        case CURLE_INTERFACE_FAILED:
                        case CURLE_UNKNOWN_OPTION:
                        case CURLE_SSL_CACERT_BADFILE:
                            err = Misc;
                            break;
                        default: // Shut up warnings
                            break;
                    }
                }

                attempt++;

                auto verb = request.data ? "upload" : "download";

                auto exc =
                    code == CURLE_ABORTED_BY_CALLBACK && _isInterrupted
                    ? DownloadError(Interrupted, fmt("%s of '%s' was interrupted", verb, request.uri))
                    : httpStatus != 0
                    ? DownloadError(err,
                        fmt("unable to %s '%s': HTTP error %d",
                            verb, request.uri, httpStatus)
                        + (code == CURLE_OK ? "" : fmt(" (curl error: %s)", curl_easy_strerror(code)))
                        )
                    : DownloadError(err,
                        fmt("unable to %s '%s': %s (%d)",
                            verb, request.uri, curl_easy_strerror(code), code));

                /* If this is a transient error, then maybe retry the
                   download after a while. */
                if (err == Transient && attempt < request.tries) {
                    int ms = request.baseRetryTimeMs * std::pow(2.0f, attempt - 1 + std::uniform_real_distribution<>(0.0, 0.5)(downloader.mt19937));
                    printError(format("warning: %s; retrying in %d ms") % exc.what() % ms);
                    embargo = std::chrono::steady_clock::now() + std::chrono::milliseconds(ms);
                    downloader.enqueueItem(shared_from_this());
                }
                else
                    fail(exc);
            }
        }
    };

    struct State
    {
        struct EmbargoComparator {
            bool operator() (const std::shared_ptr<DownloadItem> & i1, const std::shared_ptr<DownloadItem> & i2) {
                return i1->embargo > i2->embargo;
            }
        };
        bool quit = false;
        std::priority_queue<std::shared_ptr<DownloadItem>, std::vector<std::shared_ptr<DownloadItem>>, EmbargoComparator> incoming;
    };

    Sync<State> state_;

    /* We can't use a std::condition_variable to wake up the curl
       thread, because it only monitors file descriptors. So use a
       pipe instead. */
    Pipe wakeupPipe;

    std::thread workerThread;

    CurlDownloader()
        : mt19937(rd())
    {
        static std::once_flag globalInit;
        std::call_once(globalInit, curl_global_init, CURL_GLOBAL_ALL);

        curlm = curl_multi_init();

        #if LIBCURL_VERSION_NUM >= 0x072b00 // Multiplex requires >= 7.43.0
        curl_multi_setopt(curlm, CURLMOPT_PIPELINING, CURLPIPE_MULTIPLEX);
        #endif
        #if LIBCURL_VERSION_NUM >= 0x071e00 // Max connections requires >= 7.30.0
        curl_multi_setopt(curlm, CURLMOPT_MAX_TOTAL_CONNECTIONS,
            downloadSettings.httpConnections.get());
        #endif

        wakeupPipe.create();
        fcntl(wakeupPipe.readSide.get(), F_SETFL, O_NONBLOCK);

        workerThread = std::thread([&]() { workerThreadEntry(); });
    }

    ~CurlDownloader()
    {
        stopWorkerThread();

        workerThread.join();

        if (curlm) curl_multi_cleanup(curlm);
    }

    void stopWorkerThread()
    {
        /* Signal the worker thread to exit. */
        {
            auto state(state_.lock());
            state->quit = true;
        }
        writeFull(wakeupPipe.writeSide.get(), " ", false);
    }

    void workerThreadMain()
    {
        /* Cause this thread to be notified on SIGINT. */
        auto callback = createInterruptCallback([&]() {
            stopWorkerThread();
        });

        std::map<CURL *, std::shared_ptr<DownloadItem>> items;

        bool quit = false;

        std::chrono::steady_clock::time_point nextWakeup;

        while (!quit) {
            checkInterrupt();

            /* Let curl do its thing. */
            int running;
            CURLMcode mc = curl_multi_perform(curlm, &running);
            if (mc != CURLM_OK)
                throw nix::Error(format("unexpected error from curl_multi_perform(): %s") % curl_multi_strerror(mc));

            /* Set the promises of any finished requests. */
            CURLMsg * msg;
            int left;
            while ((msg = curl_multi_info_read(curlm, &left))) {
                if (msg->msg == CURLMSG_DONE) {
                    auto i = items.find(msg->easy_handle);
                    assert(i != items.end());
                    i->second->finish(msg->data.result);
                    curl_multi_remove_handle(curlm, i->second->req);
                    i->second->active = false;
                    items.erase(i);
                }
            }

            /* Wait for activity, including wakeup events. */
            int numfds = 0;
            struct curl_waitfd extraFDs[1];
            extraFDs[0].fd = wakeupPipe.readSide.get();
            extraFDs[0].events = CURL_WAIT_POLLIN;
            extraFDs[0].revents = 0;
            auto sleepTimeMs =
                nextWakeup != std::chrono::steady_clock::time_point()
                ? std::max(0, (int) std::chrono::duration_cast<std::chrono::milliseconds>(nextWakeup - std::chrono::steady_clock::now()).count())
                : 10000;
            vomit("download thread waiting for %d ms", sleepTimeMs);
            mc = curl_multi_wait(curlm, extraFDs, 1, sleepTimeMs, &numfds);
            if (mc != CURLM_OK)
                throw nix::Error(format("unexpected error from curl_multi_wait(): %s") % curl_multi_strerror(mc));

            nextWakeup = std::chrono::steady_clock::time_point();

            /* Add new curl requests from the incoming requests queue,
               except for requests that are embargoed (waiting for a
               retry timeout to expire). */
            if (extraFDs[0].revents & CURL_WAIT_POLLIN) {
                char buf[1024];
                auto res = read(extraFDs[0].fd, buf, sizeof(buf));
                if (res == -1 && errno != EINTR)
                    throw SysError("reading curl wakeup socket");
            }

            std::vector<std::shared_ptr<DownloadItem>> incoming;
            auto now = std::chrono::steady_clock::now();

            {
                auto state(state_.lock());
                while (!state->incoming.empty()) {
                    auto item = state->incoming.top();
                    if (item->embargo <= now) {
                        incoming.push_back(item);
                        state->incoming.pop();
                    } else {
                        if (nextWakeup == std::chrono::steady_clock::time_point()
                            || item->embargo < nextWakeup)
                            nextWakeup = item->embargo;
                        break;
                    }
                }
                quit = state->quit;
            }

            for (auto & item : incoming) {
                debug(format("starting download of %s") % item->request.uri);
                item->init();
                curl_multi_add_handle(curlm, item->req);
                item->active = true;
                items[item->req] = item;
            }
        }

        debug("download thread shutting down");
    }

    void workerThreadEntry()
    {
        try {
            workerThreadMain();
        } catch (nix::Interrupted & e) {
        } catch (std::exception & e) {
            printError(format("unexpected error in download thread: %s") % e.what());
        }

        {
            auto state(state_.lock());
            while (!state->incoming.empty()) state->incoming.pop();
            state->quit = true;
        }
    }

    void enqueueItem(std::shared_ptr<DownloadItem> item)
    {
        {
            auto state(state_.lock());
            if (state->quit)
                throw nix::Error("cannot enqueue download request because the download thread is shutting down");
            state->incoming.push(item);
        }
        writeFull(wakeupPipe.writeSide.get(), " ");
    }

    void enqueueDownload(const DownloadRequest & request,
        Callback<DownloadResult> callback) override
    {
        /* Ugly hack to support s3:// URIs. */
        if (hasPrefix(request.uri, "s3://")) {
            // FIXME: do this on a worker thread
            try {
#ifdef ENABLE_S3
                S3Helper s3Helper("", Aws::Region::US_EAST_1); // FIXME: make configurable
                auto slash = request.uri.find('/', 5);
                if (slash == std::string::npos)
                    throw nix::Error("bad S3 URI '%s'", request.uri);
                std::string bucketName(request.uri, 5, slash - 5);
                std::string key(request.uri, slash + 1);
                // FIXME: implement ETag
                auto s3Res = s3Helper.getObject(bucketName, key);
                DownloadResult res;
                if (!s3Res.data)
                    throw DownloadError(NotFound, fmt("S3 object '%s' does not exist", request.uri));
                res.data = s3Res.data;
                callback(std::move(res));
#else
                throw nix::Error("cannot download '%s' because Nix is not built with S3 support", request.uri);
#endif
            } catch (...) { callback.rethrow(); }
            return;
        }

        enqueueItem(std::make_shared<DownloadItem>(*this, request, callback));
    }
};

ref<Downloader> getDownloader()
{
    static ref<Downloader> downloader = makeDownloader();
    return downloader;
}

ref<Downloader> makeDownloader()
{
    return make_ref<CurlDownloader>();
}

std::future<DownloadResult> Downloader::enqueueDownload(const DownloadRequest & request)
{
    auto promise = std::make_shared<std::promise<DownloadResult>>();
    enqueueDownload(request,
        {[promise](std::future<DownloadResult> fut) {
            try {
                promise->set_value(fut.get());
            } catch (...) {
                promise->set_exception(std::current_exception());
            }
        }});
    return promise->get_future();
}

DownloadResult Downloader::download(const DownloadRequest & request)
{
    return enqueueDownload(request).get();
}

void Downloader::download(DownloadRequest && request, Sink & sink)
{
    /* Note: we can't call 'sink' via request.dataCallback, because
       that would cause the sink to execute on the downloader
       thread. If 'sink' is a coroutine, this will fail. Also, if the
       sink is expensive (e.g. one that does decompression and writing
       to the Nix store), it would stall the download thread too much.
       Therefore we use a buffer to communicate data between the
       download thread and the calling thread. */

    struct State {
        bool quit = false;
        std::exception_ptr exc;
        std::string data;
        std::condition_variable avail, request;
    };

    auto _state = std::make_shared<Sync<State>>();

    /* In case of an exception, wake up the download thread. FIXME:
       abort the download request. */
    Finally finally([&]() {
        auto state(_state->lock());
        state->quit = true;
        state->request.notify_one();
    });

    request.dataCallback = [_state](char * buf, size_t len) {

        auto state(_state->lock());

        if (state->quit) return;

        /* If the buffer is full, then go to sleep until the calling
           thread wakes us up (i.e. when it has removed data from the
           buffer). Note: this does stall the download thread. */
        while (state->data.size() > 1024 * 1024) {
            if (state->quit) return;
            debug("download buffer is full; going to sleep");
            state.wait(state->request);
        }

        /* Append data to the buffer and wake up the calling
           thread. */
        state->data.append(buf, len);
        state->avail.notify_one();
    };

    enqueueDownload(request,
        {[_state](std::future<DownloadResult> fut) {
            auto state(_state->lock());
            state->quit = true;
            try {
                fut.get();
            } catch (...) {
                state->exc = std::current_exception();
            }
            state->avail.notify_one();
            state->request.notify_one();
        }});

    auto state(_state->lock());

    while (true) {
        checkInterrupt();

        if (state->quit) {
            if (state->exc) std::rethrow_exception(state->exc);
            break;
        }

        /* If no data is available, then wait for the download thread
           to wake us up. */
        if (state->data.empty())
            state.wait(state->avail);

        /* If data is available, then flush it to the sink and wake up
           the download thread if it's blocked on a full buffer. */
        if (!state->data.empty()) {
            sink((unsigned char *) state->data.data(), state->data.size());
            state->data.clear();
            state->request.notify_one();
        }
    }
}

Path Downloader::downloadCached(ref<Store> store, const string & url_, bool unpack, string name, const Hash & expectedHash, string * effectiveUrl, int ttl)
{
    auto url = resolveUri(url_);

    if (name == "") {
        auto p = url.rfind('/');
        if (p != string::npos) name = string(url, p + 1);
    }

    Path expectedStorePath;
    if (expectedHash) {
        expectedStorePath = store->makeFixedOutputPath(unpack, expectedHash, name);
        if (store->isValidPath(expectedStorePath))
            return store->toRealPath(expectedStorePath);
    }

    Path cacheDir = getCacheDir() + "/nix/tarballs";
    createDirs(cacheDir);

    string urlHash = hashString(htSHA256, name + std::string("\0"s) + url).to_string(Base32, false);

    Path dataFile = cacheDir + "/" + urlHash + ".info";
    Path fileLink = cacheDir + "/" + urlHash + "-file";

    PathLocks lock({fileLink}, fmt("waiting for lock on '%1%'...", fileLink));

    Path storePath;

    string expectedETag;

    bool skip = false;

    if (pathExists(fileLink) && pathExists(dataFile)) {
        storePath = readLink(fileLink);
        store->addTempRoot(storePath);
        if (store->isValidPath(storePath)) {
            auto ss = tokenizeString<vector<string>>(readFile(dataFile), "\n");
            if (ss.size() >= 3 && ss[0] == url) {
                time_t lastChecked;
                if (string2Int(ss[2], lastChecked) && lastChecked + ttl >= time(0)) {
                    skip = true;
                    if (effectiveUrl)
                        *effectiveUrl = url_;
                } else if (!ss[1].empty()) {
                    debug(format("verifying previous ETag '%1%'") % ss[1]);
                    expectedETag = ss[1];
                }
            }
        } else
            storePath = "";
    }

    if (!skip) {

        try {
            DownloadRequest request(url);
            request.expectedETag = expectedETag;
            auto res = download(request);
            if (effectiveUrl)
                *effectiveUrl = res.effectiveUrl;

            if (!res.cached) {
                ValidPathInfo info;
                StringSink sink;
                dumpString(*res.data, sink);
                Hash hash = hashString(expectedHash ? expectedHash.type : htSHA256, *res.data);
                info.path = store->makeFixedOutputPath(false, hash, name);
                info.narHash = hashString(htSHA256, *sink.s);
                info.narSize = sink.s->size();
                info.ca = makeFixedOutputCA(false, hash);
                store->addToStore(info, sink.s, NoRepair, NoCheckSigs);
                storePath = info.path;
            }

            assert(!storePath.empty());
            replaceSymlink(storePath, fileLink);

            writeFile(dataFile, url + "\n" + res.etag + "\n" + std::to_string(time(0)) + "\n");
        } catch (DownloadError & e) {
            if (storePath.empty()) throw;
            printError(format("warning: %1%; using cached result") % e.msg());
        }
    }

    if (unpack) {
        Path unpackedLink = cacheDir + "/" + baseNameOf(storePath) + "-unpacked";
        PathLocks lock2({unpackedLink}, fmt("waiting for lock on '%1%'...", unpackedLink));
        Path unpackedStorePath;
        if (pathExists(unpackedLink)) {
            unpackedStorePath = readLink(unpackedLink);
            store->addTempRoot(unpackedStorePath);
            if (!store->isValidPath(unpackedStorePath))
                unpackedStorePath = "";
        }
        if (unpackedStorePath.empty()) {
            printInfo(format("unpacking '%1%'...") % url);
            Path tmpDir = createTempDir();
            AutoDelete autoDelete(tmpDir, true);
            // FIXME: this requires GNU tar for decompression.
            runProgram("tar", true, {"xf", store->toRealPath(storePath), "-C", tmpDir, "--strip-components", "1"});
            unpackedStorePath = store->addToStore(name, tmpDir, true, htSHA256, defaultPathFilter, NoRepair);
        }
        replaceSymlink(unpackedStorePath, unpackedLink);
        storePath = unpackedStorePath;
    }

    if (expectedStorePath != "" && storePath != expectedStorePath) {
        Hash gotHash = unpack
            ? hashPath(expectedHash.type, store->toRealPath(storePath)).first
            : hashFile(expectedHash.type, store->toRealPath(storePath));
        throw nix::Error("hash mismatch in file downloaded from '%s': got hash '%s' instead of the expected hash '%s'",
            url, gotHash.to_string(), expectedHash.to_string());
    }

    return store->toRealPath(storePath);
}


bool isUri(const string & s)
{
    if (s.compare(0, 8, "channel:") == 0) return true;
    size_t pos = s.find("://");
    if (pos == string::npos) return false;
    string scheme(s, 0, pos);
    return scheme == "http" || scheme == "https" || scheme == "file" || scheme == "channel" || scheme == "git" || scheme == "s3" || scheme == "ssh";
}


}<|MERGE_RESOLUTION|>--- conflicted
+++ resolved
@@ -30,16 +30,8 @@
 
 namespace nix {
 
-<<<<<<< HEAD
 void DownloadError::anchor() {}
 
-double getTime()
-{
-    struct timeval tv;
-    gettimeofday(&tv, 0);
-    return tv.tv_sec + (tv.tv_usec / 1000000.0);
-}
-=======
 struct DownloadSettings : Config
 {
     Setting<bool> enableHttp2{this, true, "http2",
@@ -59,7 +51,6 @@
 static DownloadSettings downloadSettings;
 
 static GlobalConfig::Register r1(&downloadSettings);
->>>>>>> 54b1c596
 
 std::string resolveUri(const std::string & uri)
 {
